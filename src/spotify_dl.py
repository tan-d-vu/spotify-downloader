--- conflicted
+++ resolved
@@ -401,15 +401,12 @@
             '--create-dir',
             action='store_true',
             help="Create the output directory if it does not exist."
-<<<<<<< HEAD
         )
         parser.add_argument(
             '--skip-duplicate-downloads',
             action='store_true',
             help="Don't download a song if the file already exists in the output directory.",
             default=False
-=======
->>>>>>> 78d160ac
         )
 
         args = parser.parse_args()
